--- conflicted
+++ resolved
@@ -51,41 +51,18 @@
 import io.trino.plugin.hive.metastore.Table;
 import io.trino.spi.connector.SchemaTableName;
 import io.trino.spi.connector.SchemaTablePrefix;
-<<<<<<< HEAD
-import org.apache.hadoop.fs.FileSystem;
-import org.apache.hadoop.fs.LocatedFileStatus;
-import org.apache.hadoop.fs.Path;
-import org.apache.hadoop.fs.RemoteIterator;
-import org.weakref.jmx.Managed;
-
-import javax.inject.Inject;
-
-import java.io.IOException;
-import java.util.ArrayList;
-import java.util.Iterator;
-import java.util.List;
-import java.util.Optional;
-import java.util.concurrent.ExecutionException;
-import java.util.concurrent.TimeUnit;
-
-import static com.google.common.base.Preconditions.checkArgument;
-import static com.google.common.collect.ImmutableList.toImmutableList;
-import static java.util.Objects.requireNonNull;
-import static org.apache.commons.lang3.StringUtils.isNotEmpty;
-import static java.util.concurrent.TimeUnit.MINUTES;
-=======
->>>>>>> cfc76f55
+
+
 
 public class CachingDirectoryLister
         implements DirectoryLister, TableInvalidationCallback
 {
-	
+
     //TODO use a cache key based on Path & SchemaTableName and iterate over the cache keys
     // to deal more efficiently with cache invalidation scenarios for partitioned tables.
 	private Duration fileListingTimeout = new Duration(1, MINUTES);
     private final Cache<Path, ValueHolder> cache;
     private final List<SchemaTablePrefix> tablePrefixes;
-    private Duration fileListingTimeout = new Duration(1, MINUTES);
 
 
     @Inject
@@ -123,17 +100,17 @@
         }
         return new SchemaTablePrefix(schema, table);
     }
-    
+
     /**
-     * Execute and return the result from {@link #listExecuter()} incorporated with a timer. 
-     * If listExecuter does not end within a certain amount of time (defined by 
-     * the field variable fileListingTimeout) the Thread running listExecuter will 
-     * be interrupted and a RuntimeException will be thrown. 
-     * 
+     * Execute and return the result from {@link #listExecuter()} incorporated with a timer.
+     * If listExecuter does not end within a certain amount of time (defined by
+     * the field variable fileListingTimeout) the Thread running listExecuter will
+     * be interrupted and a RuntimeException will be thrown.
+     *
      * @param fs FileSystem, see: {@link org.apache.hadoop.fs.FileSystem}
      * @param table Table, see: {@link io.trino.plugin.hive.metastore.Table}
      * @param path  Path, see: {@link org.apache.hadoop.fs.Path}
-     * @return an iterator that runs over FileStatus-Object that inclues a file's block 
+     * @return an iterator that runs over FileStatus-Object that inclues a file's block
      * locations
      * @throws IOException
      * @throws RuntimeException
@@ -145,7 +122,7 @@
         Future<RemoteIterator<LocatedFileStatus>> future = timeoutExecutorService
                 .submit(() -> listExecuter(fs, table, path));
         try {
-            return future.get(fileListingTimeout.toMillis(), TimeUnit.MILLISECONDS);
+            return future.get(getFileListingTimeout().toMillis(), TimeUnit.MILLISECONDS);
         } catch (InterruptedException e) {
             // the thread is interrupted, throw a RuntimeException
             System.err.println(e);
@@ -166,13 +143,13 @@
     }
 
     /**
-     * return an iterator over a collection whose elements need to be fetched 
-     * remotely. The elements are FileStatus-objects that includes a file's block 
-     * locations. 
+     * return an iterator over a collection whose elements need to be fetched
+     * remotely. The elements are FileStatus-objects that includes a file's block
+     * locations.
      * @param fs FileSystem, see: {@link org.apache.hadoop.fs.FileSystem}
      * @param table Table, see: {@link io.trino.plugin.hive.metastore.Table}
      * @param path  Path, see: {@link org.apache.hadoop.fs.Path}
-     * @return an iterator that runs over FileStatus-Object that inclues a file's block 
+     * @return an iterator that runs over FileStatus-Object that inclues a file's block
      * locations
      * @throws IOException
      */
